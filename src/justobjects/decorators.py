import enum
from functools import partial
<<<<<<< HEAD
from typing import Callable, Iterable, List, Optional, Type, cast
=======
from typing import Any, Callable, Iterable, Optional, Type
>>>>>>> c4f9c699

import attr

from justobjects import schemas, typings
from justobjects.jsontypes import (
    AllOfType,
    AnyOfType,
    ArrayType,
    BooleanType,
    IntegerType,
    NotType,
    NumericType,
    ObjectType,
    OneOfType,
    RefType,
    StringType,
)

JO_TYPE = "__jo__type__"
JO_SCHEMA = "__jo__"
JO_REQUIRED = "__jo__required__"
JO_OBJECT_DESC = "__jo__object_desc__"


class JustData(typings.Protocol):
    @classmethod
    def schema(cls) -> None:
        ...


class AttrClass(typings.Protocol):
    __name__: str
    __attrs_attrs__: Iterable[attr.Attribute]


def extract_schema(cls: AttrClass, sc: ObjectType) -> None:
    sc.properties = {}
    attributes = cls.__attrs_attrs__
    for attrib in attributes:
        cls_type = attrib.metadata.get(JO_TYPE, attrib.type)
        psc = attrib.metadata.get(JO_SCHEMA) or schemas.get_type(cls_type)
        is_required = attrib.metadata.get(JO_REQUIRED, False) or attrib.default == attr.NOTHING

        field_name = attrib.name
        if is_required:
            sc.add_required(field_name)

        if not isinstance(psc, ObjectType) or typings.is_generic_type(cls_type):
            sc.properties[field_name] = psc
            continue

        desc = attrib.metadata.get(JO_OBJECT_DESC)
        sc.properties[field_name] = RefType(
            ref=f"#/definitions/{cls_type.__module__}.{cls_type.__name__}", description=desc
        )
    schemas.add(cls, sc)


def data(frozen: bool = True, auto_attribs: bool = False) -> Callable[[Type], Type]:
    """decorates a class automatically binding it to a Schema instance
    This technically extends `attr.s` amd pulls out a Schema instance in the process

    Args:
        frozen: frozen data class
        auto_attribs: set to True to use typings
    Returns:
        a JustSchema object wrapper
    Example:
        .. code-block:: python

            import justobjects as jo

            @jo.data()
            class Sample(object):
                age = jo.integer(required=True, minimum=18)
                name = jo.string(required=True)

            # show schema
            jo.show(Sample)
    """

    def wraps(cls: Type) -> Type:
        sc = ObjectType(additionalProperties=False, description=cls.__doc__)
        js = partial(extract_schema, sc=sc)
        cls = attr.s(cls, auto_attribs=auto_attribs, frozen=frozen)
        js(cls)
        return cls

    return wraps


def string(
    default: Optional[str] = None,
    required: bool = False,
    min_length: Optional[int] = None,
    max_length: Optional[int] = None,
    enums: List[str] = None,
    str_format: Optional[str] = None,
    pattern: Optional[str] = None,
    description: Optional[str] = None,
) -> attr.Attribute:
    """Creates a json schema of type string

    Args:
        default: default value
        required: True if it should be required in the schema
        min_length: minimum length of the string
        max_length: maximum length of the string
        str_format: string format
        pattern: regex pattern for value matching
        enums: represent schema as an enum instead of free text
        description: Property description
    Returns:
        a string attribute wrapper
    """
    sc = StringType(
        minLength=min_length,
        maxLength=max_length,
        enum=enums,
        default=default,
        format=str_format,
        pattern=pattern,
        description=description,
    )
    return attr.ib(type=str, default=default, metadata={JO_SCHEMA: sc, JO_REQUIRED: required})


def ref(
    ref_type: Type, required: bool = False, description: Optional[str] = None
) -> attr.Attribute:
    """Creates a json reference to another json object

    Args:
        ref_type: class type referenced
        required: True if field is required
        description: ref specific documentation/comments
    Returns:
        a schema reference attribute wrapper
    """
    obj = schemas.get(ref_type)
    return attr.ib(
        type=ref_type,
        metadata={
            JO_SCHEMA: obj,
            JO_TYPE: ref_type,
            JO_REQUIRED: required,
            JO_OBJECT_DESC: description,
        },
    )


def numeric(
    default: Optional[float] = None,
    minimum: Optional[float] = None,
    maximum: Optional[float] = None,
    multiple_of: Optional[int] = None,
    exclusive_min: Optional[float] = None,
    exclusive_max: Optional[float] = None,
    required: Optional[bool] = None,
    description: Optional[str] = None,
) -> attr.Attribute:
    """The number type is used for any numeric type, either integers or floating point numbers.

    Args:
        default: default value used for instances
        minimum: a number denoting the minimum allowed value for instances
        maximum: a number denoting the maximum allowed value for instances
        multiple_of: must be a positive value, restricts values to be multiples of the given number
        exclusive_max: a number denoting maximum allowed value should be less that the given value
        exclusive_min: a number denoting minimum allowed value should be greater that the given value
        required: True if field should be a required field
        description: Comments describing the field
    Returns:
        A wrapped NumbericType
    """

    sc = NumericType(
        minimum=minimum,
        maximum=maximum,
        default=default,
        multipleOf=multiple_of,
        exclusiveMinimum=exclusive_min,
        exclusiveMaximum=exclusive_max,
        description=description,
    )
    return attr.ib(type=float, default=default, metadata={JO_SCHEMA: sc, JO_REQUIRED: required})


def integer(
    default: Optional[int] = None,
    minimum: Optional[int] = None,
    maximum: Optional[int] = None,
    multiple_of: Optional[int] = None,
    exclusive_min: Optional[int] = None,
    exclusive_max: Optional[int] = None,
    required: Optional[bool] = None,
    description: Optional[str] = None,
) -> attr.Attribute:
    """The integer type is used for integral numbers

    Args:
        default: default value used for instances
        minimum: a number denoting the minimum allowed value for instances
        maximum: a number denoting the maximum allowed value for instances
        multiple_of: must be a positive value, restricts values to be multiples of the given number
        exclusive_max: a number denoting maximum allowed value should be less that the given value
        exclusive_min: a number denoting minimum allowed value should be greater that the given value
        required: True if field should be a required field
        description: Comments describing the field
    Returns:
        A wrapped IntegerType
    """

    sc = IntegerType(
        minimum=minimum,
        maximum=maximum,
        default=default,
        description=description,
        multipleOf=multiple_of,
        exclusiveMinimum=exclusive_min,
        exclusiveMaximum=exclusive_max,
    )
    return attr.ib(type=int, default=default, metadata={JO_SCHEMA: sc, JO_REQUIRED: required})


def boolean(
    default: Optional[bool] = None,
    required: Optional[bool] = None,
    description: Optional[str] = None,
) -> attr.Attribute:
    """Boolean schema data type

    Args:
        default: default boolean value
        required (bool):
        description (str): summary/description
    Returns:
        attr.ib:
    """
    sc = BooleanType(default=default, description=description)
    return attr.ib(type=bool, default=default, metadata={JO_SCHEMA: sc, JO_REQUIRED: required})


def array(
    item: Type,
    contains: bool = False,
    min_items: Optional[int] = None,
    max_items: Optional[int] = None,
    required: bool = False,
) -> attr.Attribute:
    """Array schema data type

    If `item` is the class type of another data object, it will be converted to a reference

    Args:
        item: data object class type used as items in the array
        contains: schema only needs to validate against one or more items in the array.
        min_items: positive integer representing the minimum number of items that can be on the array
        max_items: positive integer representing the maximum number of items that can be on the array
        required: True if field is required
    Returns:
        A array attribute wrapper
    """
    ref_type = None
    item_type = schemas.get_type(item)
    if isinstance(item_type, ObjectType):
        ref_type = RefType(ref=f"#/definitions/{item.__module__}.{item.__name__}")
    _type = ref_type or item_type

    if contains:
        sc = ArrayType(contains=_type, minItems=min_items, maxItems=max_items)
    else:
        sc = ArrayType(items=_type, minItems=min_items, maxItems=max_items)
    return attr.ib(type=list, factory=list, metadata={JO_SCHEMA: sc, JO_REQUIRED: required})


def any_of(
    types: Iterable[Type], default: Optional[Any] = None, required: bool = False
) -> attr.Attribute:
    """JSON schema anyOf"""

    items = [schemas.as_ref(cls, schemas.get_type(cls)) for cls in types]
    sc = AnyOfType(anyOf=items)
    return attr.ib(type=list, default=default, metadata={JO_SCHEMA: sc, JO_REQUIRED: required})


def one_of(
    types: Iterable[Type], default: Optional[Any] = None, required: bool = False
) -> attr.Attribute:
    """Applies to properties and complies with JSON schema oneOf property
    Args:
        types (list[type]): list of types that will be allowed
        default (object): default object instance that must be one of the allowed types
        required: True if property is required
    Returns:
        attr.ib: field instance
    """
    items = [schemas.as_ref(cls, schemas.get_type(cls)) for cls in types]
    sc = OneOfType(oneOf=items)
    return attr.ib(type=list, default=default, metadata={JO_SCHEMA: sc, JO_REQUIRED: required})


def all_of(
    types: Iterable[Type], default: Optional[Any] = None, required: bool = False
) -> attr.Attribute:
    """JSON schema allOf"""

    items = [schemas.as_ref(cls, schemas.get_type(cls)) for cls in types]
    sc = AllOfType(allOf=items)
    return attr.ib(type=list, default=default, metadata={JO_SCHEMA: sc, JO_REQUIRED: required})


def must_not(item: Type) -> attr.Attribute:
    obj = schemas.get_type(item)
    sc = NotType(mustNot=obj)
    return attr.ib(type=dict, default=None, metadata={JO_SCHEMA: sc})<|MERGE_RESOLUTION|>--- conflicted
+++ resolved
@@ -1,10 +1,6 @@
 import enum
 from functools import partial
-<<<<<<< HEAD
-from typing import Callable, Iterable, List, Optional, Type, cast
-=======
-from typing import Any, Callable, Iterable, Optional, Type
->>>>>>> c4f9c699
+from typing import Any, Callable, Iterable, List, Optional, Type
 
 import attr
 
